import pandas as pd
from fuzzywuzzy import fuzz
import re
import logging
from sqlalchemy import func, text
from ..models import Compositions, PriceCapCompositions
from ..db import db

server_logger = logging.getLogger(__name__)
composition_match_logger = logging.getLogger("composition_match")
unmatched_compositions_logger = logging.getLogger("unmatched_compositions")
rough_compositions_logger = logging.getLogger("rough_compositions")
parse_composition_logger = logging.getLogger("parse_composition")
price_cap_logger = logging.getLogger("price_cap")
composition_crud_logger = logging.getLogger("composition_crud")


def get_all_compositions(search_keyword="", limit=10, offset=0):
    """
    Executes a raw SQL query to get all compositions with their status,
    aggregated and grouped by status, including search functionality.

    Args:
        search_keyword (str): Keyword to search in compositions and content_code.
        limit (int): The number of records to return per page.
        offset (int): The number of records to skip before starting to return results.

    Returns:
        dict: A dictionary containing the compositions grouped by status.
    """
    try:
        query = text(
            """
            WITH filtered_compositions AS (
                SELECT 
                    id,
                    status,
                    compositions,
                    compositions_striped,
                    content_code,
                    ROW_NUMBER() OVER (PARTITION BY status ORDER BY id) AS row_num
                FROM 
                    compositions
                WHERE
                    compositions ILIKE :search_keyword OR content_code ILIKE :search_keyword
            ),
            paginated_compositions AS (
                SELECT 
                    status,
                    json_agg(
                        json_build_object(
                            'id', id,
                            'compositions', compositions,
                            'compositions_striped', compositions_striped,
                            'content_code', content_code
                        )
                    ) AS compositions
                FROM 
                    filtered_compositions
                WHERE 
                    row_num > :offset AND row_num <= :limit + :offset
                GROUP BY 
                    status
            ),
            total_counts AS (
                SELECT 
                    status,
                    COUNT(*) AS count
                FROM 
                    filtered_compositions
                GROUP BY 
                    status
            )
            SELECT 
                p.status,
                json_build_object(
                    'compositions', COALESCE(p.compositions, '[]'::json),
                    'count', COALESCE(t.count, 0)
                ) AS result
            FROM 
                paginated_compositions p
            LEFT JOIN 
                total_counts t
            ON 
                p.status = t.status
            ORDER BY 
                p.status;
            """
        ).params(search_keyword=f"%{search_keyword}%", limit=limit, offset=offset)

        # Execute the query and get the results
        result = db.session.execute(query).all()

        # Construct the dictionary based on the fetched results
        compositions_by_status = {row[0]: row[1] for row in result}

        return compositions_by_status

    except Exception as e:
        logging.getLogger(__name__).error(
            f"Error executing SQL query for compositions: {e}"
        )
        return None


def sort_and_strip_composition(composition):
    sorted_molecules = sorted(
        [molecule.strip().lower() for molecule in re.split(r"[+|]", composition)]
    )
    modified_composition = " + ".join(sorted_molecules)
    return modified_composition


def preprocess_data(data: list) -> list:
    """
    Split the composition and sort the molecule in ascending manner. The molecules are striped and converted to lower case.

    Args:
        data (list): compositions column from dataframe in excel

    Returns:
        Modified data (list): preprocessed compositions in excel
    """
    modified_data = []
    for composition in data:

        composition = sort_and_strip_composition(composition)
        modified_data.append(composition)

    return modified_data


def preprocess_compositions_in_db(table_name):
    """
    Preprocess compositions within the specified table and store the processed compositions
    in the compositions_striped column.
    :param table_name: Name of the table to be processed (e.g., 'Compositions' or 'PriceCap').
    """
    try:
        db.session.execute(
            text(
                f"UPDATE {table_name} SET compositions_striped = preprocess_composition(compositions);"
            )
        )
        db.session.commit()
        server_logger.info(
            f"Compositions in {table_name} preprocessed and stored in compositions_striped."
        )
    except Exception as e:
        db.session.rollback()
        server_logger.error(
            f"Error preprocessing compositions in the {table_name} table: {e}"
        )


def parse_composition(composition: str) -> list:
    """
    Split the composition from its name and amount.

    Args:
        composition (str) : Composition Inputed

    Returns:
        List: The parsed composition returned with name and unit separated
    """

    try:
        pattern = r"([\w\s]+)(?:\(([\d.\/%\w]+)\))?"
        molecules = re.findall(pattern, composition)
        parsed_molecules = []
        for name, unit in molecules:
            name = name.strip()
            unit = unit if unit else None
            parsed_molecules.append((name, unit))
        return sorted(parsed_molecules)
    except Exception as e:
        parse_composition_logger.error(
            f"Error parsing composition: {composition}. Error: {e}"
        )
        return []


def is_match(composition1: str, composition2: str) -> bool:
    """
    Compare the parsed versions of the composition with the ones stored in the DB.

    Args:
        composition1 (str):  User entered Composition.
        composition2 (str): DB Composition.

    Returns:
        True: if compostions match.
        False: if compositions doesnt match.
    """

    parsed1 = parse_composition(composition1)
    parsed2 = parse_composition(composition2)
    if parsed1 == parsed2:
        parse_composition_logger.info(f"Matched: User: {parsed1} with DB: {parsed2}")
    else:
        parse_composition_logger.error(
            f"Not a Match: User: {parsed1} with DB: {parsed2}"
        )
    return parsed1 == parsed2


def preprocess_dataframe(df):
    """
    Preprocess the composition data in the dataframe.

    Args:
        df (pd.DataFrame): Data from the Excel sheet.

    Returns:
        pd.DataFrame: Preprocessed dataframe.
    """

    try:
        df["composition"] = preprocess_data(df["composition"])

        return df
    except Exception as e:
        server_logger.error(
            f"Issues with file format, not able to identify the column header: {e}"
        )
        raise


def fetch_similar_compositions(striped_composition):
    """
    Fetch similar compositions from the database.

    Args:
        striped_composition (str): The stripped composition string from the dataframe.

    Returns:
        List: A list of similar compositions from the database.
    """
    try:
        query = (
            db.session.query(Compositions)
            .filter(Compositions.status == 1)
            .order_by(
                func.levenshtein(Compositions.compositions_striped, striped_composition)
            )
            .limit(20)
        )
        return query.all()
    except Exception as e:
        server_logger.error(f"Error fetching similar compositions: {e}")
        return []


def calculate_similarity(striped_composition, db_composition_striped):
    """
    Calculate the similarity between two compositions.

    Args:
        striped_composition (str): The stripped composition from the dataframe.
        db_composition_striped (str): The stripped composition from the database.

    Returns:
        int: Similarity score.
    """
    return fuzz.token_sort_ratio(striped_composition, db_composition_striped)


def find_best_match(similar_items, striped_composition):
    """
    Find the best match from a list of similar items.

    Args:
        similar_items (List): List of similar compositions from the database.
        striped_composition (str): The stripped composition string from the dataframe.

    Returns:
        Tuple: Best match and maximum similarity score.
    """
    best_match = None
    max_similarity = 0

    for res in similar_items:
        similarity = calculate_similarity(striped_composition, res.compositions_striped)
        if similarity > max_similarity and is_match(
            striped_composition, res.compositions_striped
        ):
            max_similarity = similarity
            best_match = res

    return best_match, max_similarity


def match_price_cap_composition(composition_id, composition):
    """
    Match the composition with the price cap data and calculate price difference.

    Args:
        composition_id (int): The ID of the composition to match.
        composition (dict): The composition details from the dataframe.
        striped_composition (str): The stripped composition string from the dataframe.

    Returns:
        dict: Price comparison result.
    """
    try:
        price_cap_query = db.session.query(PriceCapCompositions).filter(
            PriceCapCompositions.composition_id == composition_id
        )
<<<<<<< HEAD
        price_cap_result = price_cap_query.first()

        if price_cap_result:
            df_dosage_form = composition["df_dosage_form"].lower().strip()
            df_packing_unit = composition["df_packing_unit"].lower().strip()

            if (
                df_dosage_form == price_cap_result.dosage_form.lower().strip()
                and df_packing_unit == price_cap_result.packing_unit.lower().strip()
            ):
                original_price = float(price_cap_result.price_cap)
                price_diff = original_price - float(
                    composition["df_unit_rate_to_hll_excl_of_tax"]
=======
        price_cap_results = price_cap_query.all()

        if price_cap_results:
            best_match = None
            for price_cap_result in price_cap_results:
                df_dosage_form = composition["df_dosage_form"].lower().strip()
                df_packing_unit = composition["df_packing_unit"].lower().strip()

                if (
                    df_dosage_form == price_cap_result.dosage_form.lower().strip()
                    and df_packing_unit == price_cap_result.packing_unit.lower().strip()
                ):
                    best_match = price_cap_result
                    break  # Break on the first successful match

            if best_match:
                price_diff = (
                    best_match.price_cap
                    - composition["df_unit_rate_to_hll_excl_of_tax"]
>>>>>>> cf540f80
                )
                status = "Below" if price_diff > 0 else "Above"

                return {
                    "price": original_price,
                    "price_diff": float(price_diff),
                    "status": status,
                }
            else:
                return {
                    "price": None,
                    "price_diff": None,
                    "status": "No Match on Dosage or Packing Unit",
                }
        else:
            return {"price": None, "price_diff": None, "status": "No Price Found"}
    except Exception as e:
        price_cap_logger.error(f"Error while matching the price: {e}")
        return {
            "price": None,
            "price_diff": None,
            "status": "Error while fetching price",
        }


def match_single_composition(row):
    """
    Match a single composition from the dataframe with the database.

    Args:
        row (pd.Series): A row from the dataframe.

    Returns:
        Tuple: Matched composition data and list of unmatched compositions.
    """
    composition = {
        "df_sl_no": row["sl_no"],
        "df_brand_name": row["brand_name"],
        "df_compositions": row["composition"],
        "df_name_of_manufacturer": row["name_of_manufacturer"],
        "df_UoM": row["u_o_m"],
        "df_dosage_form": row["dosage_form"],
        "df_packing_unit": row["packing_unit"],
        "df_GST": row["gst"],
        "df_MRP_incl_tax": row["mrp_incl_of_tax"],
        "df_unit_rate_to_hll_excl_of_tax": row["unit_rate_to_hll_excl_of_tax"],
        "df_unit_rate_to_hll_incl_of_tax": row["unit_rate_to_hll_incl_of_tax"],
        "df_hsn_code": row["hsn_code"],
        "df_margin_percent_incl_of_tax": row["margin"],
    }

    striped_composition = composition["df_compositions"].replace(" ", "")
    similar_items = fetch_similar_compositions(striped_composition)
    best_match, max_similarity = find_best_match(similar_items, striped_composition)

    if best_match and max_similarity > 98:
        composition["df_compositions"] = best_match.compositions
        composition_id = best_match.id
        composition["price_comparison"] = match_price_cap_composition(
            composition_id, composition
        )
        return composition, None
    else:
        similar_items_score = sorted(
            [
                {
                    "db_composition_id": res.id,
                    "db_composition": res.compositions,
                    "similarity_score": calculate_similarity(
                        striped_composition, res.compositions_striped
                    ),
                }
                for res in similar_items
            ],
            key=lambda x: x["similarity_score"],
            reverse=True,
        )
        return None, {
            "user_composition": composition,
            "similar_items": similar_items_score,
        }


def match_compositions(df):
    """
    Checks the compositions in the dataframe and checks if they match with the DB.

    Args:
        df (pd.DataFrame): Data from the Excel sheet.

    Returns:
        dict: API response containing matched and unmatched compositions.
    """
    try:
        df = preprocess_dataframe(df)
    except Exception as e:
        return {"error": str(e)}

    # ::: REMOVE LATER  when CRUD implemented for the tables
    preprocess_compositions_in_db("Compositions")

    matched_compositions = []
    unmatched_compositions = []

    for _, row in df.iterrows():
        matched, unmatched = match_single_composition(row)
        if matched:
            matched_compositions.append(matched)
        else:
            unmatched_compositions.append(unmatched)

    return matched_compositions, unmatched_compositions


def add_composition(composition_name, content_code=None, dosage_form=None, status=0):
    try:
        new_composition = Compositions(
            content_code=content_code,
            compositions=composition_name,
            dosage_form=dosage_form,
            status=status,
        )
        db.session.add(new_composition)
        db.session.commit()
        return new_composition
    except Exception as e:
        db.session.rollback()
        composition_crud_logger.error(f"Error adding new composition: {e}")
        return None


def get_composition_by_id(composition_id):
    try:
        return Compositions.query.get(composition_id)
    except Exception as e:
        logging.getLogger(__name__).error(f"Error fetching composition by ID: {e}")
        return None


def update_composition(
    composition_id, content_code=None, composition_name=None, dosage_form=None
):
    try:
        composition = Compositions.query.get(composition_id)
        if not composition:
            return None

        composition.content_code = (
            content_code if content_code else composition.content_code
        )
        composition.compositions = (
            composition_name if composition_name else composition.compositions
        )
        composition.dosage_form = (
            dosage_form if dosage_form else composition.dosage_form
        )
        db.session.commit()
        return composition
    except Exception as e:
        db.session.rollback()
        composition_crud_logger.error(f"Error updating composition: {e}")
        return None


def update_composition_status(composition_id, status):
    try:
        composition = Compositions.query.get(composition_id)
        if not composition:
            return None

        composition.status = status
        db.session.commit()
        return composition

    except Exception as e:
        db.session.rollback()
        logging.getLogger(__name__).error(f"Error updating composition status: {e}")
        return None


def delete_composition(composition_id):
    try:
        composition = Compositions.query.get(composition_id)
        if composition:
            db.session.delete(composition)
            db.session.commit()
    except Exception as e:
        db.session.rollback()
        composition_crud_logger.error(f"Error deleting composition: {e}")


def update_composition_id_in_price_cap():
    try:
        # Update PriceCap with matching composition_id from Compositions
        db.session.query(PriceCapCompositions).filter(
            PriceCapCompositions.compositions_striped == Compositions.compositions_striped,
            PriceCapCompositions.composition_id.is_(None),  # Only update if composition_id is NULL
        ).update(
            {PriceCapCompositions.composition_id: Compositions.id}, synchronize_session="fetch"
        )  # Synchronize session to reflect changes
        db.session.commit()
        server_logger.info("Successfully updated composition_id in PriceCap.")
    except Exception as e:
        db.session.rollback()
        server_logger.error(f"Error updating composition_id in PriceCap: {e}")<|MERGE_RESOLUTION|>--- conflicted
+++ resolved
@@ -306,21 +306,7 @@
         price_cap_query = db.session.query(PriceCapCompositions).filter(
             PriceCapCompositions.composition_id == composition_id
         )
-<<<<<<< HEAD
-        price_cap_result = price_cap_query.first()
-
-        if price_cap_result:
-            df_dosage_form = composition["df_dosage_form"].lower().strip()
-            df_packing_unit = composition["df_packing_unit"].lower().strip()
-
-            if (
-                df_dosage_form == price_cap_result.dosage_form.lower().strip()
-                and df_packing_unit == price_cap_result.packing_unit.lower().strip()
-            ):
-                original_price = float(price_cap_result.price_cap)
-                price_diff = original_price - float(
-                    composition["df_unit_rate_to_hll_excl_of_tax"]
-=======
+        
         price_cap_results = price_cap_query.all()
 
         if price_cap_results:
@@ -340,7 +326,6 @@
                 price_diff = (
                     best_match.price_cap
                     - composition["df_unit_rate_to_hll_excl_of_tax"]
->>>>>>> cf540f80
                 )
                 status = "Below" if price_diff > 0 else "Above"
 
